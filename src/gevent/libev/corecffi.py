--- conflicted
+++ resolved
@@ -2,15 +2,11 @@
 # pylint:disable=no-member
 from __future__ import absolute_import, print_function
 import sys
-<<<<<<< HEAD
-
-=======
 import os
 import traceback
 import signal as signalmodule
 
 # pylint:disable=undefined-all-variable
->>>>>>> bcf4f65e
 __all__ = [
     'get_version',
     'get_header_version',
@@ -21,7 +17,7 @@
     'loop',
 ]
 
-import gevent.libev._corecffi as _corecffi # pylint:disable=no-name-in-module,import-error
+import gevent.libev._corecffi as _corecffi # pylint:disable=no-name-in-module
 
 ffi = _corecffi.ffi # pylint:disable=no-member
 libev = _corecffi.lib # pylint:disable=no-member
@@ -48,8 +44,6 @@
 # is possibly NOT FUNCTIONALLY CORRECT on Win32
 #####
 
-<<<<<<< HEAD
-=======
 #####
 ## Note on CFFI objects, callbacks and the lifecycle of watcher objects
 #
@@ -131,11 +125,34 @@
             return 0
         return 1 # It stopped itself
 libev.python_callback = _python_callback
->>>>>>> bcf4f65e
-
-
-from gevent._ffi.loop import assign_standard_callbacks
-_callbacks = assign_standard_callbacks(ffi, libev)
+
+
+@ffi.callback("void(void* handle, int revents)")
+def _python_handle_error(handle, revents):
+    try:
+        watcher = ffi.from_handle(handle)
+        exc_info = watcher._exc_info
+        del watcher._exc_info
+        watcher.loop.handle_error(watcher, *exc_info)
+    finally:
+        # XXX Since we're here on an error condition, and we
+        # made sure that the watcher object was put in loop._keepaliveset,
+        # what about not stopping the watcher? Looks like a possible
+        # memory leak?
+        if revents & (libev.EV_READ | libev.EV_WRITE):
+            try:
+                watcher.stop()
+            except: # pylint:disable=bare-except
+                watcher.loop.handle_error(watcher, *sys.exc_info())
+            return # pylint:disable=lost-exception
+libev.python_handle_error = _python_handle_error
+
+
+@ffi.callback("void(void* handle)")
+def _python_stop(handle):
+    watcher = ffi.from_handle(handle)
+    watcher.stop()
+libev.python_stop = _python_stop
 
 
 UNDEF = libev.EV_UNDEF
@@ -173,8 +190,11 @@
 NOSIGMASK = libev.EVFLAG_NOSIGMASK
 
 
-from gevent._ffi.loop import EVENTS
-GEVENT_CORE_EVENTS = EVENTS
+class _EVENTSType(object):
+    def __repr__(self):
+        return 'gevent.core.EVENTS'
+
+EVENTS = GEVENT_CORE_EVENTS = _EVENTSType()
 
 
 def get_version():
@@ -196,6 +216,22 @@
 
 _flags_str2int = dict((string, flag) for (flag, string) in _flags)
 
+_events = [(libev.EV_READ, 'READ'),
+           (libev.EV_WRITE, 'WRITE'),
+           (libev.EV__IOFDSET, '_IOFDSET'),
+           (libev.EV_PERIODIC, 'PERIODIC'),
+           (libev.EV_SIGNAL, 'SIGNAL'),
+           (libev.EV_CHILD, 'CHILD'),
+           (libev.EV_STAT, 'STAT'),
+           (libev.EV_IDLE, 'IDLE'),
+           (libev.EV_PREPARE, 'PREPARE'),
+           (libev.EV_CHECK, 'CHECK'),
+           (libev.EV_EMBED, 'EMBED'),
+           (libev.EV_FORK, 'FORK'),
+           (libev.EV_CLEANUP, 'CLEANUP'),
+           (libev.EV_ASYNC, 'ASYNC'),
+           (libev.EV_CUSTOM, 'CUSTOM'),
+           (libev.EV_ERROR, 'ERROR')]
 
 
 def _flags_to_list(flags):
@@ -256,6 +292,20 @@
         raise ValueError('Unsupported backend: %s' % '|'.join(as_list))
 
 
+def _events_to_str(events):
+    result = []
+    for (flag, string) in _events:
+        c_flag = flag
+        if events & c_flag:
+            result.append(string)
+            events = events & (~c_flag)
+        if not events:
+            break
+    if events:
+        result.append(hex(events))
+    return '|'.join(result)
+
+
 def supported_backends():
     return _flags_to_list(libev.ev_supported_backends())
 
@@ -274,40 +324,48 @@
 _default_loop_destroyed = False
 
 
-from gevent._ffi.loop import AbstractLoop
-
-# from gevent.libev.watcher import watcher
-# from gevent.libev.watcher import io
-# from gevent.libev.watcher import timer
-# from gevent.libev.watcher import signal
-# from gevent.libev.watcher import idle
-# from gevent.libev.watcher import prepare
-# from gevent.libev.watcher import check
-# from gevent.libev.watcher import fork
-# from gevent.libev.watcher import async
-# from gevent.libev.watcher import child
-# from gevent.libev.watcher import stat
-
-from gevent.libev import watcher as _watchers
-_events_to_str = _watchers._events_to_str # exported
-
-class loop(AbstractLoop):
+def _loop_callback(*args, **kwargs):
+    return ffi.callback(*args, **kwargs)
+
+
+class loop(object):
     # pylint:disable=too-many-public-methods
 
     error_handler = None
 
-    _CHECK_POINTER = 'struct ev_check *'
-    _CHECK_CALLBACK_SIG = "void(*)(struct ev_loop *, void*, int)"
-
-    _PREPARE_POINTER = 'struct ev_prepare *'
-    _PREPARE_CALLBACK_SIG = "void(*)(struct ev_loop *, void*, int)"
-
-    _TIMER_POINTER = 'struct ev_timer *'
-
     def __init__(self, flags=None, default=None):
-        AbstractLoop.__init__(self, ffi, libev, _watchers, flags, default)
-
-    def _init_loop(self, flags, default):
+        self._in_callback = False
+        self._callbacks = []
+
+        # self._check is a watcher that runs in each iteration of the
+        # mainloop, just after the blocking call
+        self._check = ffi.new("struct ev_check *")
+        self._check_callback_ffi = _loop_callback("void(*)(struct ev_loop *, void*, int)",
+                                                  self._check_callback,
+                                                  onerror=self._check_callback_handle_error)
+        libev.ev_check_init(self._check, self._check_callback_ffi)
+
+        # self._prepare is a watcher that runs in each iteration of the mainloop,
+        # just before the blocking call
+        self._prepare = ffi.new("struct ev_prepare *")
+        self._prepare_callback_ffi = _loop_callback("void(*)(struct ev_loop *, void*, int)",
+                                                    self._run_callbacks,
+                                                    onerror=self._check_callback_handle_error)
+        libev.ev_prepare_init(self._prepare, self._prepare_callback_ffi)
+
+        # A timer we start and stop on demand. If we have callbacks,
+        # too many to run in one iteration of _run_callbacks, we turn this
+        # on so as to have the next iteration of the run loop return to us
+        # as quickly as possible.
+        # TODO: There may be a more efficient way to do this using ev_timer_again;
+        # see the "ev_timer" section of the ev manpage (http://linux.die.net/man/3/ev)
+        self._timer0 = ffi.new("struct ev_timer *")
+        libev.ev_timer_init(self._timer0, libev.gevent_noop, 0.0, 0.0)
+
+        # TODO: We may be able to do something nicer and use the existing python_callback
+        # combined with onerror and the class check/timer/prepare to simplify things
+        # and unify our handling
+
         c_flags = _flags_to_int(flags)
         _check_flags(c_flags)
         c_flags |= libev.EVFLAG_NOENV
@@ -316,38 +374,85 @@
             default = True
             if _default_loop_destroyed:
                 default = False
-
         if default:
-            ptr = libev.gevent_ev_default_loop(c_flags)
-            if not ptr:
+            self._ptr = libev.gevent_ev_default_loop(c_flags)
+            if not self._ptr:
                 raise SystemError("ev_default_loop(%s) failed" % (c_flags, ))
+
         else:
-            ptr = libev.ev_loop_new(c_flags)
-            if not ptr:
+            self._ptr = libev.ev_loop_new(c_flags)
+            if not self._ptr:
                 raise SystemError("ev_loop_new(%s) failed" % (c_flags, ))
         if default or globals()["__SYSERR_CALLBACK"] is None:
             set_syserr_cb(self._handle_syserr)
 
-        return ptr
-
-    def _init_and_start_check(self):
-        libev.ev_check_init(self._check, self._check_callback_ffi)
+        libev.ev_prepare_start(self._ptr, self._prepare)
+        self.unref()
         libev.ev_check_start(self._ptr, self._check)
         self.unref()
 
-    def _init_and_start_prepare(self):
-        libev.ev_prepare_init(self._prepare, self._prepare_callback_ffi)
-        libev.ev_prepare_start(self._ptr, self._prepare)
-        self.unref()
-
-    def _init_callback_timer(self):
-        libev.ev_timer_init(self._timer0, libev.gevent_noop, 0.0, 0.0)
-
-    def _stop_callback_timer(self):
+        self._keepaliveset = set()
+
+    def _check_callback_handle_error(self, t, v, tb):
+        # None as the context argument causes the exception to be raised
+        # in the main greenlet.
+        self.handle_error(None, t, v, tb)
+
+    def _check_callback(self, *args):
+        # If we have the onerror callback, this is a no-op; all the real
+        # work to rethrow the exception is done by the onerror callback
+        pass
+
+    def _run_callbacks(self, _evloop, _, _revents):
+        count = 1000
         libev.ev_timer_stop(self._ptr, self._timer0)
-
-    def _start_callback_timer(self):
-        libev.ev_timer_start(self._ptr, self._timer0)
+        while self._callbacks and count > 0:
+            callbacks = self._callbacks
+            self._callbacks = []
+            for cb in callbacks:
+                self.unref()
+                callback = cb.callback
+                args = cb.args
+                if callback is None or args is None:
+                    # it's been stopped
+                    continue
+
+                cb.callback = None
+
+                try:
+                    callback(*args)
+                except: # pylint:disable=bare-except
+                    # If we allow an exception to escape this method (while we are running the ev callback),
+                    # then CFFI will print the error and libev will continue executing.
+                    # There are two problems with this. The first is that the code after
+                    # the loop won't run. The second is that any remaining callbacks scheduled
+                    # for this loop iteration will be silently dropped; they won't run, but they'll
+                    # also not be *stopped* (which is not a huge deal unless you're looking for
+                    # consistency or checking the boolean/pending status; the loop doesn't keep
+                    # a reference to them like it does to watchers...*UNLESS* the callback itself had
+                    # a reference to a watcher; then I don't know what would happen, it depends on
+                    # the state of the watcher---a leak or crash is not totally inconceivable).
+                    # The Cython implementation in core.ppyx uses gevent_call from callbacks.c
+                    # to run the callback, which uses gevent_handle_error to handle any errors the
+                    # Python callback raises...it unconditionally simply prints any error raised
+                    # by loop.handle_error and clears it, so callback handling continues.
+                    # We take a similar approach (but are extra careful about printing)
+                    try:
+                        self.handle_error(cb, *sys.exc_info())
+                    except: # pylint:disable=bare-except
+                        try:
+                            print("Exception while handling another error", file=sys.stderr)
+                            traceback.print_exc()
+                        except: # pylint:disable=bare-except
+                            pass # Nothing we can do here
+                finally:
+                    # NOTE: this must be reset here, because cb.args is used as a flag in
+                    # the callback class so that bool(cb) of a callback that has been run
+                    # becomes False
+                    cb.args = None
+                    count -= 1
+        if self._callbacks:
+            libev.ev_timer_start(self._ptr, self._timer0)
 
     def _stop_aux_watchers(self):
         if libev.ev_is_active(self._prepare):
@@ -357,21 +462,24 @@
             self.ref()
             libev.ev_check_stop(self._ptr, self._check)
 
-    def _setup_for_run_callback(self):
-        self.ref() # we should go through the loop now
-
     def destroy(self):
         global _default_loop_destroyed
         if self._ptr:
-            ptr = self._ptr
-
-            super(loop, self).destroy()
-
+            self._stop_aux_watchers()
             if globals()["__SYSERR_CALLBACK"] == self._handle_syserr:
                 set_syserr_cb(None)
-            if libev.ev_is_default_loop(ptr):
+            if libev.ev_is_default_loop(self._ptr):
                 _default_loop_destroyed = True
-            libev.ev_loop_destroy(ptr)
+            libev.ev_loop_destroy(self._ptr)
+            self._ptr = ffi.NULL
+
+    @property
+    def ptr(self):
+        return self._ptr
+
+    @property
+    def WatcherType(self):
+        return watcher
 
     @property
     def MAXPRI(self):
@@ -381,8 +489,31 @@
     def MINPRI(self):
         return libev.EV_MINPRI
 
+    def _handle_syserr(self, message, errno):
+        try:
+            errno = os.strerror(errno)
+        except: # pylint:disable=bare-except
+            traceback.print_exc()
+        try:
+            message = '%s: %s' % (message, errno)
+        except: # pylint:disable=bare-except
+            traceback.print_exc()
+        self.handle_error(None, SystemError, SystemError(message), None)
+
+    def handle_error(self, context, type, value, tb):
+        handle_error = None
+        error_handler = self.error_handler
+        if error_handler is not None:
+            # we do want to do getattr every time so that setting Hub.handle_error property just works
+            handle_error = getattr(error_handler, 'handle_error', error_handler)
+            handle_error(context, type, value, tb)
+        else:
+            self._default_handle_error(context, type, value, tb)
+
     def _default_handle_error(self, context, type, value, tb): # pylint:disable=unused-argument
-        super(loop, self)._default_handle_error(context, type, value, tb)
+        # note: Hub sets its own error handler so this is not used by gevent
+        # this is here to make core.loop usable without the rest of gevent
+        traceback.print_exception(type, value, tb)
         libev.ev_break(self._ptr, libev.EVBREAK_ONE)
 
     def run(self, nowait=False, once=False):
@@ -446,7 +577,34 @@
     def pendingcnt(self):
         return libev.ev_pending_count(self._ptr)
 
+    def io(self, fd, events, ref=True, priority=None):
+        return io(self, fd, events, ref, priority)
+
+    def timer(self, after, repeat=0.0, ref=True, priority=None):
+        return timer(self, after, repeat, ref, priority)
+
+    def signal(self, signum, ref=True, priority=None):
+        return signal(self, signum, ref, priority)
+
+    def idle(self, ref=True, priority=None):
+        return idle(self, ref, priority)
+
+    def prepare(self, ref=True, priority=None):
+        return prepare(self, ref, priority)
+
+    def check(self, ref=True, priority=None):
+        return check(self, ref, priority)
+
+    def fork(self, ref=True, priority=None):
+        return fork(self, ref, priority)
+
+    def async(self, ref=True, priority=None):
+        return async(self, ref, priority)
+
     if sys.platform != "win32":
+
+        def child(self, pid, trace=0, ref=True):
+            return child(self, pid, trace, ref)
 
         def install_sigchld(self):
             libev.gevent_install_sigchld_handler()
@@ -456,6 +614,41 @@
 
     def stat(self, path, interval=0.0, ref=True, priority=None):
         return stat(self, path, interval, ref, priority)
+
+    def callback(self, priority=None):
+        return callback(self, priority)
+
+    def run_callback(self, func, *args):
+        cb = callback(func, args)
+        self._callbacks.append(cb)
+        self.ref()
+
+        return cb
+
+    def _format(self):
+        if not self._ptr:
+            return 'destroyed'
+        msg = self.backend
+        if self.default:
+            msg += ' default'
+        msg += ' pending=%s' % self.pendingcnt
+        msg += self._format_details()
+        return msg
+
+    def _format_details(self):
+        msg = ''
+        fileno = self.fileno()
+        try:
+            activecnt = self.activecnt
+        except AttributeError:
+            activecnt = None
+        if activecnt is not None:
+            msg += ' ref=' + repr(activecnt)
+        if fileno is not None:
+            msg += ' fileno=' + repr(fileno)
+        #if sigfd is not None and sigfd != -1:
+        #    msg += ' sigfd=' + repr(sigfd)
+        return msg
 
     def fileno(self):
         if self._ptr:
@@ -469,8 +662,6 @@
             raise ValueError('operation on destroyed loop')
         return self._ptr.activecnt
 
-<<<<<<< HEAD
-=======
 # For times when *args is captured but often not passed (empty),
 # we can avoid keeping the new tuple that was created for *args
 # around by using a constant.
@@ -912,7 +1103,6 @@
 # initialization; this is not only a minor optimization, it protects
 # against later runtime typos and attribute errors
 watcher._init_subclasses()
->>>>>>> bcf4f65e
 
 
 def _syserr_cb(msg):
