[tox]
envlist =
<<<<<<< HEAD
    py27,py33,py34,py35,py36,py27-cffi,py27-libuv,pypy,lint
=======
    py27,py34,py35,py36,py27-cffi,pypy,pypy3,lint
>>>>>>> bcf4f65e

[testenv]
deps =
    greenlet
    cython >= 0.24
    coverage >= 4.0
    psutil
    cffi
whitelist_externals =
    *
commands =
    make toxtest


[testenv:py27-full]
basepython = python2.7
commands =
    make fulltoxtest

[testenv:pypy]
deps =

[testenv:lint]
basepython =
    python2.7
deps =
    {[testenv]deps}
    prospector
commands =
    make lint

[testenv:py27-cffi]
basepython =
    python2.7
setenv =
	GEVENT_CORE_CFFI_ONLY=1
commands =
    make toxtest

[testenv:py27-libuv]
basepython =
    python2.7
setenv =
	GEVENT_CORE_CFFI_ONLY=libuv
commands =
    make toxtest


[testenv:leak]
basepython =
    python2.7
commands =
    make leaktest<|MERGE_RESOLUTION|>--- conflicted
+++ resolved
@@ -1,10 +1,6 @@
 [tox]
 envlist =
-<<<<<<< HEAD
-    py27,py33,py34,py35,py36,py27-cffi,py27-libuv,pypy,lint
-=======
-    py27,py34,py35,py36,py27-cffi,pypy,pypy3,lint
->>>>>>> bcf4f65e
+    py27,py34,py35,py36,py27-cffi,pypy,pypy3,py27-libuv,lint
 
 [testenv]
 deps =
