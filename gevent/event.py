--- conflicted
+++ resolved
@@ -71,24 +71,6 @@
         # this callback; any links removed between now and then are handled
         # by the `if` below; any links added are also grabbed
         todo = set(self._links)
-<<<<<<< HEAD
-        done = set()
-        while todo:
-            for link in todo:
-                # check that link was not notified yet and was not removed by the client
-                # We have to do this here, and not as part of the 'for' statement because
-                # a previous link(self) call might have altered self._links
-                if link in self._links:
-                    try:
-                        link(self)
-                    except: # pylint:disable=bare-except
-                        self.hub.handle_error((link, self), *sys.exc_info())
-            # Mark everything done
-            done.update(todo)
-            # Anything extra now in self._links but not yet done, loop
-            # again for
-            todo = self._links - done
-=======
         for link in todo:
             # check that link was not notified yet and was not removed by the client
             # We have to do this here, and not as part of the 'for' statement because
@@ -96,9 +78,9 @@
             if link in self._links:
                 try:
                     link(self)
-                except:
+                except: # pylint:disable=bare-except
                     self.hub.handle_error((link, self), *sys.exc_info())
->>>>>>> 5ef43ad7
+
 
     def _wait_core(self, timeout, catch=Timeout):
         # The core of the wait implementation, handling
